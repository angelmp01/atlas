"""
Trip count prediction module for ATLAS ML package.

Predicts the expected number of freight vehicles (n_trips_logistic) per day
for origin-destination pairs. This provides interpretable estimates for route optimization.

The model predicts: E[n_trips_logistic_{i→d}] = expected daily freight vehicles from i to d
"""

import logging
from dataclasses import dataclass
from typing import Any, Dict, List, Optional, Tuple, Union

import numpy as np
import pandas as pd
from sklearn.ensemble import RandomForestClassifier, RandomForestRegressor
from sklearn.multiclass import OneVsRestClassifier
from sklearn.preprocessing import StandardScaler

try:
    import xgboost as xgb
    HAS_XGBOOST = True
except ImportError:
    HAS_XGBOOST = False

from .config import Config
from .evaluation import CrossValidator, create_model_card
from .featurization import ProbabilityFeatureBuilder, build_probability_dataset
from .io import create_database_manager
from .serialization import ModelBundle, save_model_bundle
from .utils import set_random_seed, to_tau_bin

logger = logging.getLogger(__name__)


@dataclass
class CandidateInput:
    """Input data for a single candidate location at elapsed time τ."""
    
    i_location_id: int          # Origin zone (candidate)
    d_location_id: int          # Destination zone (final destination)
    truck_type: str             # "normal" | "refrigerado"
    tipo_mercancia: str         # "normal" | "refrigerada"
    day_of_week: int            # 0..6 (Monday=0, Sunday=6)
    week_of_year: int           # 1..53
    holiday_flag: int           # 0/1
    tau_minutes: int            # Elapsed minutes since departure (currently unused)


@dataclass
class CandidateOutput:
    """Output data for a single candidate location."""
    
    i_location_id: int          # Origin zone
    d_location_id: int          # Destination zone
    tau_minutes: int            # Elapsed time (currently unused)
    expected_trips_per_day: float  # Expected freight vehicles per day (n_trips_logistic)
    exp_price: float            # Expected price (€)
    exp_weight: float           # Expected weight (kg)


# NOTE: ShapeFunctionLearner removed - using uniform distribution instead
# No temporal shape function needed without real tau_minutes data


class ProbabilityEstimator:
    """
    Probability estimator using daily trip count prediction with uniform distribution.
    
    Predicts daily trip counts and converts to instantaneous probability using:
    P(≥1 load in 1 min) = 1 - exp(-λ) where λ = n_trips_daily / (24 * 60)
    
    This approach assumes trips are uniformly distributed over 24 hours.
    """
    
    def __init__(self, config: Config):
        """
        Initialize probability estimator.
        
        Args:
            config: Configuration object
        """
        self.config = config
        self.model = None
        self.feature_builder = None
        self.scaler = StandardScaler()
        
        set_random_seed(config.random_state)
    
    def _create_model(self, model_type: str, is_classifier: bool = True) -> Any:
        """Create model instance based on configuration."""
        if model_type == 'xgboost' and HAS_XGBOOST:
            if is_classifier:
                params = self.config.model.xgb_params.copy()
                params['objective'] = 'binary:logistic'
                return xgb.XGBClassifier(**params)
            else:
                params = self.config.model.xgb_params.copy()
                # Use squared error for log-transformed counts (not Poisson anymore)
                params['objective'] = 'reg:squarederror'
                return xgb.XGBRegressor(**params)
        else:
            if is_classifier:
                return RandomForestClassifier(**self.config.model.rf_params)
            else:
                return RandomForestRegressor(**self.config.model.rf_params)
    
    def fit(self, df: pd.DataFrame) -> Dict[str, Any]:
        """
        Train probability model using daily trip counts with uniform distribution.
        
        Approach:
        1. Predict daily trip counts (n_trips_logistic from DB) using XGBoost/RandomForest
        2. Convert to instantaneous probability: P = 1 - exp(-λ) where λ = n_trips_daily/(24*60)
        3. Assumes uniform distribution over 24 hours (simple, honest approach)
        
        Target variable source:
        - Primary: n_trips_logistic from app.sodd_loads_logistics (freight vehicle count estimate)
        - This represents the estimated number of freight transport vehicles per OD pair per day
        
        Args:
            df: DataFrame with daily aggregated data (columns: n_trips_daily or n_trips_logistic, ...)
            
        Returns:
            Training results dictionary with CV metrics and feature names
        """
        logger.info("Training probability model (daily counts + uniform distribution)")
        logger.info("Target variable: n_trips_logistic (freight vehicle count from database)")
        
        if 'n_trips_daily' not in df.columns:
<<<<<<< HEAD
            # Try to use 'n_trips_logistic' as daily count (from sodd_loads_filtered)
=======
            # Primary source: n_trips_logistic from sodd_loads_logistics table
>>>>>>> 4eee3a3c
            if 'n_trips_logistic' in df.columns:
                df['n_trips_daily'] = df['n_trips_logistic']
                logger.info(f"Using n_trips_logistic as target (range: {df['n_trips_daily'].min():.0f} - {df['n_trips_daily'].max():.0f})")
            # Fallback to 'n_trips' for backward compatibility
            elif 'n_trips' in df.columns:
                df['n_trips_daily'] = df['n_trips']
                logger.warning("Using 'n_trips' as fallback target (n_trips_logistic not found)")
            else:
                raise ValueError("No valid target found: requires n_trips_daily, n_trips_logistic, or n_trips column")
        
        df = df.copy()
        
        # Build features (without tau)
        self.feature_builder = ProbabilityFeatureBuilder(self.config, create_database_manager(self.config))
        df_features = self.feature_builder.build_features(df, include_tau=False, fit=True)
        
        # Train daily count model
        excluded_cols = ['date', 'n_trips_daily', 'origin_id', 'destination_id', 'truck_type', 'tipo_mercancia']
        feature_columns = [col for col in df_features.columns if col not in excluded_cols]
        
        X = df_features[feature_columns].fillna(0)
        y_raw = df_features['n_trips_daily'].clip(lower=0)  # Ensure non-negative
        
        # Log-transform target to handle heavy-tailed distribution (75% < 1, 0.03% > 500)
        # This allows model to learn both low and high trip counts effectively
        y = np.log1p(y_raw)  # log(1 + n_trips) to handle zeros
        logger.info(f"Target stats - Raw: min={y_raw.min():.2f}, max={y_raw.max():.2f}, mean={y_raw.mean():.2f}")
        logger.info(f"Target stats - Log: min={y.min():.2f}, max={y.max():.2f}, mean={y.mean():.2f}")
        
        # Reset index to avoid XGBoost QuantileDMatrix errors with non-unique indices
        df_features = df_features.reset_index(drop=True)
        X = X.reset_index(drop=True)
        y_raw = y_raw.reset_index(drop=True)
        y = pd.Series(y).reset_index(drop=True)
        
        # Scale features
        X_scaled = self.scaler.fit_transform(X)
        X_scaled = pd.DataFrame(X_scaled, columns=X.columns)
        
        # Train count model
        self.model = self._create_model(self.config.model.probability_model_type, is_classifier=False)
        
        # Cross-validation for log-transformed count model (not Poisson anymore)
        cv = CrossValidator(self.config)
        cv_results = cv.cross_validate_regressor(
            type(self.model),
            self.model.get_params(),
            X_scaled.assign(date=df_features['date']),
            y,
            is_poisson=False  # Using log-transform, not Poisson objective
        )
        
        # Final training on all data
        X_train = X_scaled.drop(columns=['date'], errors='ignore')
        self.model.fit(X_train, y)
        
        # NOTE: No temporal shape function - using uniform distribution
        # (honest approach without real time-of-day data)
        self.shape_learner = None
        
        # Store feature names and transformation flag
        self.feature_names = list(X_train.columns)
        self.log_transformed = True  # Flag to reverse transform in prediction
        
        logger.info(f"Training completed. MAE: {cv_results['overall_metrics'].get('mae', 'N/A'):.3f}")
        logger.info("Note: Target was log-transformed (log1p) to handle heavy-tailed distribution")
        
        return {
            'cv_results': cv_results,
            'feature_names': self.feature_names,
            'training_samples': len(df),
            'log_transformed': True
        }
    
    def predict_probability(self, candidates: List[CandidateInput]) -> List[float]:
        """
        Predict expected daily trip counts for candidate locations.
        
        Returns the predicted number of freight vehicles (n_trips_logistic) per day
        for each origin-destination pair. This is more interpretable than probability
        and matches the training data directly.
        
        Args:
            candidates: List of candidate inputs
            
        Returns:
            List of predicted daily trip counts (n_trips_logistic per day)
        """
        if self.model is None:
            raise ValueError("Model not trained. Call fit() first.")
        
        if self.feature_builder is None:
            raise ValueError("Feature builder not initialized. Call fit() first or set feature_builder manually.")
        
        # Convert candidates to DataFrame
        candidate_data = []
        for c in candidates:
            candidate_data.append({
                'origin_id': c.i_location_id,
                'destination_id': c.d_location_id,
                'truck_type': c.truck_type,
                'tipo_mercancia': c.tipo_mercancia,
                'day_of_week': c.day_of_week,
                'week_of_year': c.week_of_year,
                'holiday_flag': c.holiday_flag,
                'tau_minutes': c.tau_minutes,
                'od_length_km': 100.0,  # Default, will be updated with real data if available
            })
        
        df = pd.DataFrame(candidate_data)
        
        # Build features (no tau, no historical features)
        df_features = self.feature_builder.build_features(df, include_tau=False, fit=False)
        
        # Prepare prediction data
        X = df_features[self.feature_names].fillna(0)
        X_scaled = self.scaler.transform(X)
        
        # Predict daily trip counts (n_trips_logistic from training)
        daily_rates = self.model.predict(X_scaled)
        daily_rates = np.maximum(daily_rates, 0)  # Ensure non-negative
        
        # Return daily trip counts directly (no conversion to per-minute probability)
        # This is more interpretable: "Expected X freight vehicles per day on this route"
        return daily_rates.tolist()


def train_probability(config: Config) -> ModelBundle:
    """
    Train probability estimation model.
    
    This is the main entry point for training probability models. It automatically
    detects the appropriate training regime based on data availability.
    
    Args:
        config: Configuration object
        
    Returns:
        Trained ModelBundle
    """
    logger.info("Starting probability model training")
    
    # Build dataset
    try:
        df = build_probability_dataset(config)
    except Exception as e:
        logger.error(f"Failed to build probability dataset: {e}")
        raise
    
    if df.empty:
        raise ValueError("No training data available")
    
    # Initialize estimator
    estimator = ProbabilityEstimator(config)
    
    # Train (only one training mode supported)
    training_results = estimator.fit(df)
    
    # Create model card
    model_card = create_model_card(
        model_type=config.model.probability_model_type,
        task_type="probability",
        features=estimator.feature_names,
        cv_results=training_results['cv_results'],
        config=config,
        additional_info={
            'training_samples': training_results['training_samples']
        }
    )
    
    # Save model bundle
    from .serialization import ModelVersionManager
    version_manager = ModelVersionManager(config.paths.models_dir)
    bundle_path = version_manager.get_bundle_path('probability')
    
    # Prepare artifacts
    if estimator.feature_builder is None:
        raise ValueError("Feature builder not initialized after training")
    
    encoders = {
        'feature_builder_encoders': estimator.feature_builder.encoders,
        'scaler': estimator.scaler,
        'log_transformed': estimator.log_transformed  # Save transformation flag
    }
    
    bundle = save_model_bundle(
        model=estimator.model,
        model_type=config.model.probability_model_type,
        task_type="probability",
        features=estimator.feature_names,
        model_path=bundle_path,
        encoders=encoders,
        metadata=model_card,
        config=config
    )
    
    logger.info(f"Probability model training completed. Bundle saved to: {bundle_path}")
    return bundle


def predict_probability(candidates: List[CandidateInput], bundle: ModelBundle) -> List[float]:
    """
    Predict probabilities for candidate locations using trained model bundle.
    
    Args:
        candidates: List of candidate inputs
        bundle: Trained model bundle
        
    Returns:
        List of probabilities
    """
    # Reconstruct estimator from bundle
    config = Config()  # Use default config for inference
    estimator = ProbabilityEstimator(config)
    
    # Load model components
    estimator.model = bundle.model
    estimator.feature_names = bundle.features
    
    # Load encoders
    encoders = bundle.encoders
    if 'feature_builder_encoders' in encoders:
        from .io import create_database_manager
        feature_builder = ProbabilityFeatureBuilder(config, create_database_manager(config))
        feature_builder.encoders = encoders['feature_builder_encoders']
        estimator.feature_builder = feature_builder
    
    if 'scaler' in encoders:
        estimator.scaler = encoders['scaler']
    
    # Predict
    return estimator.predict_probability(candidates)


def predict_all(candidates: List[CandidateInput], bundle: ModelBundle) -> List[CandidateOutput]:
    """
    Predict all outputs (trip counts, price, weight) for candidates.
    
    Note: This function requires price and weight model bundles to be available.
    For now, it only predicts trip counts and sets price/weight to placeholder values.
    
    Args:
        candidates: List of candidate inputs
        bundle: Trip count prediction model bundle
        
    Returns:
        List of complete candidate outputs
    """
    expected_trips = predict_probability(candidates, bundle)  # Returns daily trip counts
    
    outputs = []
    for candidate, trips in zip(candidates, expected_trips):
        output = CandidateOutput(
            i_location_id=candidate.i_location_id,
            d_location_id=candidate.d_location_id,
            tau_minutes=candidate.tau_minutes,
            expected_trips_per_day=trips,  # Daily freight vehicle count
            exp_price=100.0,  # Placeholder - implement price prediction
            exp_weight=500.0   # Placeholder - implement weight prediction
        )
        outputs.append(output)
    
    return outputs<|MERGE_RESOLUTION|>--- conflicted
+++ resolved
@@ -96,8 +96,7 @@
                 return xgb.XGBClassifier(**params)
             else:
                 params = self.config.model.xgb_params.copy()
-                # Use squared error for log-transformed counts (not Poisson anymore)
-                params['objective'] = 'reg:squarederror'
+                params['objective'] = 'count:poisson'
                 return xgb.XGBRegressor(**params)
         else:
             if is_classifier:
@@ -128,11 +127,7 @@
         logger.info("Target variable: n_trips_logistic (freight vehicle count from database)")
         
         if 'n_trips_daily' not in df.columns:
-<<<<<<< HEAD
-            # Try to use 'n_trips_logistic' as daily count (from sodd_loads_filtered)
-=======
             # Primary source: n_trips_logistic from sodd_loads_logistics table
->>>>>>> 4eee3a3c
             if 'n_trips_logistic' in df.columns:
                 df['n_trips_daily'] = df['n_trips_logistic']
                 logger.info(f"Using n_trips_logistic as target (range: {df['n_trips_daily'].min():.0f} - {df['n_trips_daily'].max():.0f})")
@@ -154,19 +149,12 @@
         feature_columns = [col for col in df_features.columns if col not in excluded_cols]
         
         X = df_features[feature_columns].fillna(0)
-        y_raw = df_features['n_trips_daily'].clip(lower=0)  # Ensure non-negative
-        
-        # Log-transform target to handle heavy-tailed distribution (75% < 1, 0.03% > 500)
-        # This allows model to learn both low and high trip counts effectively
-        y = np.log1p(y_raw)  # log(1 + n_trips) to handle zeros
-        logger.info(f"Target stats - Raw: min={y_raw.min():.2f}, max={y_raw.max():.2f}, mean={y_raw.mean():.2f}")
-        logger.info(f"Target stats - Log: min={y.min():.2f}, max={y.max():.2f}, mean={y.mean():.2f}")
+        y = df_features['n_trips_daily'].clip(lower=0)  # Ensure non-negative
         
         # Reset index to avoid XGBoost QuantileDMatrix errors with non-unique indices
         df_features = df_features.reset_index(drop=True)
         X = X.reset_index(drop=True)
-        y_raw = y_raw.reset_index(drop=True)
-        y = pd.Series(y).reset_index(drop=True)
+        y = y.reset_index(drop=True)
         
         # Scale features
         X_scaled = self.scaler.fit_transform(X)
@@ -175,14 +163,14 @@
         # Train count model
         self.model = self._create_model(self.config.model.probability_model_type, is_classifier=False)
         
-        # Cross-validation for log-transformed count model (not Poisson anymore)
+        # Cross-validation for count model
         cv = CrossValidator(self.config)
         cv_results = cv.cross_validate_regressor(
             type(self.model),
             self.model.get_params(),
             X_scaled.assign(date=df_features['date']),
             y,
-            is_poisson=False  # Using log-transform, not Poisson objective
+            is_poisson=True
         )
         
         # Final training on all data
@@ -193,18 +181,15 @@
         # (honest approach without real time-of-day data)
         self.shape_learner = None
         
-        # Store feature names and transformation flag
+        # Store feature names
         self.feature_names = list(X_train.columns)
-        self.log_transformed = True  # Flag to reverse transform in prediction
         
         logger.info(f"Training completed. MAE: {cv_results['overall_metrics'].get('mae', 'N/A'):.3f}")
-        logger.info("Note: Target was log-transformed (log1p) to handle heavy-tailed distribution")
         
         return {
             'cv_results': cv_results,
             'feature_names': self.feature_names,
-            'training_samples': len(df),
-            'log_transformed': True
+            'training_samples': len(df)
         }
     
     def predict_probability(self, candidates: List[CandidateInput]) -> List[float]:
@@ -314,8 +299,7 @@
     
     encoders = {
         'feature_builder_encoders': estimator.feature_builder.encoders,
-        'scaler': estimator.scaler,
-        'log_transformed': estimator.log_transformed  # Save transformation flag
+        'scaler': estimator.scaler
     }
     
     bundle = save_model_bundle(
